import argparse
import os
from datetime import date
from glob import glob
import urllib.parse

from pymongo import MongoClient
from tqdm import tqdm

from batchlib.analysis.cell_level_analysis import CellLevelAnalysis
from batchlib.mongo.plate_metadata_repository import PlateMetadataRepository
from batchlib.reporting import make_and_upload_summary, SlackSummaryWriter
from batchlib.util.plate_visualizations import all_plots
from process_for_manuscript import all_kinder_plates, all_manuscript_plates

# ROOT_OUT = '/g/kreshuk/data/covid/data-processed'
ROOT_OUT = '/g/kreshuk/data/covid/data-processed-scratch'


def summarize_manuscript_experiment(token, clean_up, ignore_incomplete, metadata_repository):
    # plate_names = all_manuscript_plates()
    plate_names = os.listdir(ROOT_OUT)
    folders = [os.path.join(ROOT_OUT, name) for name in plate_names]

    today = date.today().strftime('%Y%m%d')
    experiment = f'manuscript_plates_{today}'
    make_and_upload_summary(folders, experiment, token=token, clean_up=clean_up,
                            ignore_incomplete=ignore_incomplete,
                            metadata_repository=metadata_repository)


def summarize_kinder_experiment(token, clean_up, ignore_incomplete, metadata_repository):
    plate_names = all_kinder_plates()
    folders = [os.path.join(ROOT_OUT, name) for name in plate_names]

    today = date.today().strftime('%Y%m%d')
    experiment = f'kinder_study_plates_{today}'
    make_and_upload_summary(folders, experiment, token=token, clean_up=clean_up,
                            ignore_incomplete=ignore_incomplete,
                            metadata_repository=metadata_repository)


def redo_summary():
    folder_names = all_manuscript_plates()  # + all_kinder_plates()

    def redo_folder(folder):
        plot_folder = os.path.join(folder, 'plots')
        this_plots = glob(os.path.join(plot_folder, '*.png'))
        for pp in this_plots:
            os.remove(pp)
        this_plots = glob(os.path.join(folder, 'summary', '*.png'))
        for pp in this_plots:
            os.remove(pp)

        if 'titration' in folder or 'plate8rep2' in folder:
            stat_names = ['IgG_ratio_of_q0.5_of_means',
                          'IgG_robust_z_score_means']
        else:
            stat_names = ['IgG_ratio_of_q0.5_of_means',
                          'IgG_robust_z_score_means',
                          'IgA_ratio_of_q0.5_of_means',
                          'IgA_robust_z_score_means']

        table_path = CellLevelAnalysis.folder_to_table_path(folder)
        all_plots(table_path, plot_folder,
                  table_key='wells/default',
                  identifier='per-well',
                  stat_names=stat_names,
                  wedge_width=0)

        summary_writer = SlackSummaryWriter()
        summary_writer(folder, folder, force_recompute=True)

    for folder_name in tqdm(folder_names):
        folder = os.path.join(ROOT_OUT, folder_name)
        try:
            redo_folder(folder)
        except Exception as e:
            print(f"Raised {e} for {folder_name}")
            continue


if __name__ == '__main__':
    parser = argparse.ArgumentParser()
    parser.add_argument('--token', type=str, default=None)
    parser.add_argument('--redo', type=int, default=0)
    parser.add_argument('--ignore_incomplete', type=int, default=0)

    # configure db connection
<<<<<<< HEAD
    parser.add_argument('--host', type=str, help='IP of the MongoDB primary DB', required=True)
    parser.add_argument('--port', type=int, help='MongoDB port', default=27017)
    parser.add_argument('--user', type=str, help='MongoDB user', default='covid19')
    parser.add_argument('--password', type=str, help='MongoDB password', required=True)
=======
    parser.add_argument('--host', type=str, help='IP of the MongoDB primary DB', default=None)
    parser.add_argument('--port', type=int, help='MongoDB port', default=27017)
    parser.add_argument('--user', type=str, help='MongoDB user', default=None)
    parser.add_argument('--password', type=str, help='MongoDB password', default=None)
>>>>>>> 9f6ed1bd
    parser.add_argument('--db', type=str, help='Default database', default='covid')

    args = parser.parse_args()
    token = args.token
    redo = bool(args.redo)

    # escape username and password to be URL friendly
    if args.host is None:
        metadata_repository = None
    else:
        username = urllib.parse.quote_plus(args.user)
        password = urllib.parse.quote_plus(args.password)

        mongodb_uri = f'mongodb://{username}:{password}@{args.host}:{args.port}/?authSource={args.db}'
        client = MongoClient(mongodb_uri)
        db = client[args.db]
        metadata_repository = PlateMetadataRepository(db)

    if redo:
        redo_summary()
    else:
        clean_up = token is not None
        # summarize_kinder_experiment(token, clean_up, bool(args.ignore_incomplete))
        summarize_manuscript_experiment(token, clean_up, bool(args.ignore_incomplete),
                                        metadata_repository=metadata_repository)<|MERGE_RESOLUTION|>--- conflicted
+++ resolved
@@ -87,17 +87,10 @@
     parser.add_argument('--ignore_incomplete', type=int, default=0)
 
     # configure db connection
-<<<<<<< HEAD
     parser.add_argument('--host', type=str, help='IP of the MongoDB primary DB', required=True)
     parser.add_argument('--port', type=int, help='MongoDB port', default=27017)
     parser.add_argument('--user', type=str, help='MongoDB user', default='covid19')
     parser.add_argument('--password', type=str, help='MongoDB password', required=True)
-=======
-    parser.add_argument('--host', type=str, help='IP of the MongoDB primary DB', default=None)
-    parser.add_argument('--port', type=int, help='MongoDB port', default=27017)
-    parser.add_argument('--user', type=str, help='MongoDB user', default=None)
-    parser.add_argument('--password', type=str, help='MongoDB password', default=None)
->>>>>>> 9f6ed1bd
     parser.add_argument('--db', type=str, help='Default database', default='covid')
 
     args = parser.parse_args()
