import os
from copy import copy, deepcopy
from functools import partial
from collections import defaultdict

import numpy as np
import skimage.morphology
import torch
from tqdm.auto import tqdm
from glob import glob

from batchlib.util.logging import get_logger
from ..base import BatchJobOnContainer
from ..util.image import seg_to_edges
from ..util.io import (open_file, image_name_to_site_name, image_name_to_well_name,
                       in_file_to_image_name, in_file_to_plate_name,
                       has_table, read_table, write_image_information,
                       to_image_table, add_site_name_to_image_table)

logger = get_logger('Workflow.BatchJob.CellLevelAnalysis')


def index_cell_properties(cell_properties, ind):
    return {key: {inner_key: inner_value[ind.astype(np.bool)]
                  for inner_key, inner_value in value.items()} if isinstance(value, dict) else None
            for key, value in cell_properties.items()}


def join_cell_properties(*cell_property_list):
    # copy to avoid changing inputs
    cell_property_list = list(map(copy, cell_property_list))
    # remove labels if present as they are meaningless without info on what image the cell belongs to
    for cell_properties in cell_property_list:
        cell_properties.pop('labels', None)
    return {channel: {inner_key: np.concatenate([cell_property[channel][inner_key]
                                                 for cell_property in cell_property_list
                                                 if len(cell_property[channel][inner_key].shape) > 0])
                      for inner_key in per_channel_properties.keys()}
            for channel, per_channel_properties in cell_property_list[0].items()}


def nan_on_exception(func):
    def inner(*args, **kwargs):
        try:
            result = func(*args, **kwargs)
        except Exception:
            result = np.nan
        return result
    return inner


def compute_global_statistics(cell_properties):
    result = dict()
    for channel, properties in cell_properties.items():
        if not isinstance(properties, dict):
            continue
        result[channel] = dict()
        result[channel]['n_pixels'] = properties['sizes'].sum()
        result[channel]['sum_over_pixels'] = properties['sums'].sum()
        result[channel]['mean_over_pixels'] = result[channel]['sum_over_pixels'] / result[channel]['n_pixels']

        robust_quantile = nan_on_exception(np.quantile)

        for sums_or_means in ('sums', 'means'):
            result[channel][f'q0.5_of_cell_{sums_or_means}'] = robust_quantile(properties[f'{sums_or_means}'], 0.5)
            result[channel][f'mad_of_cell_{sums_or_means}'] = robust_quantile(
                np.abs(properties[f'{sums_or_means}'] - result[channel][f'q0.5_of_cell_{sums_or_means}']), 0.5)
            result[channel][f'q0.3_of_cell_{sums_or_means}'] = robust_quantile(properties[f'{sums_or_means}'], 0.3)
            result[channel][f'q0.7_of_cell_{sums_or_means}'] = robust_quantile(properties[f'{sums_or_means}'], 0.7)
            result[channel][f'q0.1_of_cell_{sums_or_means}'] = robust_quantile(properties[f'{sums_or_means}'], 0.1)
            result[channel][f'q0.9_of_cell_{sums_or_means}'] = robust_quantile(properties[f'{sums_or_means}'], 0.9)
            result[channel][f'mean_of_cell_{sums_or_means}'] = properties[f'{sums_or_means}'].mean()

    return result


def compute_ratios(not_infected_properties, infected_properties, channel_name_dict):
    # input should be the return value of eval_cells
    # channel_name_dict is a map from names in the table to channel keys, e.g. {'serum': 'serum_IgA'}
    not_infected_global_properties = compute_global_statistics(not_infected_properties)
    infected_global_properties = compute_global_statistics(infected_properties)
    result = dict()

    @nan_on_exception
    def serum_ratio(key, key2, serum_key):
        return (infected_global_properties[serum_key][key2]) / (not_infected_global_properties[serum_key][key])

    @nan_on_exception
    def diff_over_sum(key, key2, serum_key):
        inf, not_inf = infected_global_properties[serum_key][key], not_infected_global_properties[serum_key][key2]
        return (inf - not_inf) / (inf + not_inf)

    @nan_on_exception
    def diff(key, key2, serum_key):
        inf, not_inf = infected_global_properties[serum_key][key], not_infected_global_properties[serum_key][key2]
        return inf - not_inf

    @nan_on_exception
    def robust_z_score(sums_or_means, serum_key):
        inf = infected_global_properties[serum_key][f'q0.5_of_cell_{sums_or_means}']
        not_inf = not_infected_global_properties[serum_key][f'q0.5_of_cell_{sums_or_means}']
        mad = not_infected_global_properties[serum_key][f'mad_of_cell_{sums_or_means}']
        return (inf - not_inf) / mad

    # For now, I removed 'means_over_pixels'.
    # If we want to look at this, we should also consider the same with median / quantiles
    for table_key, channel_key in channel_name_dict.items():
        for sums_or_means in ('sums', 'means'):
            for key_result, key1, key2 in [
                [f'mean_of_{sums_or_means}', f'mean_of_cell_{sums_or_means}', f'mean_of_cell_{sums_or_means}'],
                [f'q0.5_of_{sums_or_means}', f'q0.5_of_cell_{sums_or_means}', f'q0.5_of_cell_{sums_or_means}'],
                [f'q0.7_vs_q0.3_of_{sums_or_means}', f'q0.7_of_cell_{sums_or_means}', f'q0.3_of_cell_{sums_or_means}'],
                [f'q0.3_vs_q0.7_of_{sums_or_means}', f'q0.3_of_cell_{sums_or_means}', f'q0.7_of_cell_{sums_or_means}'],
            ]:
                result[f'{table_key}_ratio_of_{key_result}'] = serum_ratio(key1, key2, channel_key)
                result[f'{table_key}_dos_of_{key_result}'] = diff_over_sum(key1, key2, channel_key)
                result[f'{table_key}_diff_of_{key_result}'] = diff(key1, key2, channel_key)

            result[f'{table_key}_robust_z_score_{sums_or_means}'] = robust_z_score(sums_or_means, channel_key)

        # add infected / non-infected global statistics
        for key, value in infected_global_properties[channel_key].items():
            result[f'{table_key}_infected_{key}'] = value
        for key, value in not_infected_global_properties[channel_key].items():
            result[f'{table_key}_control_{key}'] = value

    # should be included above
    # extra infected / control stuff
    #     result[f'{table_key}_infected_median'] = infected_global_properties[channel_key]['q0.5_of_cell_means']
    #     result[f'{table_key}_control_median'] = not_infected_global_properties[channel_key]['q0.5_of_cell_means']
    return result


def load_cell_outlier_dict(input_file, table_name, class_name):
    with open_file(input_file, 'r') as f:
        if not has_table(f, table_name):
            logger.warning(f"{class_name}: load_cell_outliers: did not find a cell outlier table")
            return {}
        keys, table = read_table(f, table_name)

    label_id = keys.index('label_id')
    outlier_id = keys.index('is_outlier')
    outlier_type_id = keys.index('outlier_type')
    outlier_dict = {table[ii, label_id]: (table[ii, outlier_id], table[ii, outlier_type_id])
                    for ii in range(len(table))}
    return outlier_dict


class DenoiseChannel(BatchJobOnContainer):
    def __init__(self, key_to_denoise, output_key=None, **super_kwargs):
        super().__init__(
            input_key=key_to_denoise,
            output_key=output_key if output_key is not None else key_to_denoise + '_denoised',
            **super_kwargs
        )

    def denoise(self, img):
        raise NotImplementedError

    def run(self, input_files, output_files):
        for input_file, output_file in zip(tqdm(input_files, f'denoising {self.input_key} -> {self.output_key}'),
                                           output_files):
            with open_file(input_file, 'r') as f:
                img = self.read_image(f, self.input_key)
            img = self.denoise(img)
            with open_file(output_file, 'a') as f:
                self.write_image(f, self.output_key, img)


class DenoiseByGrayscaleOpening(DenoiseChannel):
    def __init__(self, radius=5, **super_kwargs):
        super(DenoiseByGrayscaleOpening, self).__init__(**super_kwargs)
        self.structuring_element = skimage.morphology.disk(radius)

    def denoise(self, img):
        return skimage.morphology.opening(img, selem=self.structuring_element)


def _load_image_outliers(name, table_out_path, image_outlier_table, input_files):
    if image_outlier_table is None:
        logger.warning(f"{name}: load_image_outliers: "
                       f"No image_outlier_table specified")
    if not os.path.isfile(table_out_path):
        logger.warning(f"{name}: load_image_outliers: "
                       f"did not find the hdf5 file to load an outlier table from")
        return {}
    with open_file(table_out_path, 'r') as f:
        if not has_table(f, image_outlier_table):
            logger.warning(f"{name}: load_image_outliers: did not find an image outlier table")
            return {}
        keys, table = read_table(f, image_outlier_table)

    im_name_id = keys.index('image_name')
    outlier_id = keys.index('is_outlier')
    outlier_type_id = keys.index('outlier_type')

    image_names = set(table[:, im_name_id])
    expected_names = set(in_file_to_image_name(in_file) for in_file in input_files)

    if image_names != expected_names:
        msg = f"{name}: load_image_outliers: image names from table and expected image names do not agree"
        logger.warning(msg)

    outlier_dict = {table[ii, im_name_id]: (table[ii, outlier_id], table[ii, outlier_type_id])
                    for ii in range(len(table))}
    return outlier_dict


class InstanceFeatureExtraction(BatchJobOnContainer):
    def __init__(self,
                 channel_keys=('serum', 'marker'),
                 nuc_seg_key_to_ignore=None,
                 cell_seg_key='cell_segmentation',
                 topk=(10, 30, 50),
                 quantiles=tuple(),
                 identifier=None):

        self.channel_keys = tuple(channel_keys)
        self.nuc_seg_key_to_ignore = nuc_seg_key_to_ignore
        self.cell_seg_key = cell_seg_key

        self.topk = topk
        self.quantiles = quantiles

        # all inputs should be 2d
        input_ndim = [2] * (1 + len(channel_keys) + (1 if nuc_seg_key_to_ignore else 0))

        # tables are per default saved at tables/cell_segmentation/channel in the container
        output_group = cell_seg_key if identifier is None else (cell_seg_key + '_' + identifier)
        self.output_table_keys = [output_group + '/' + channel for channel in channel_keys]
        super().__init__(input_key=list(self.channel_keys) + [self.cell_seg_key] +
                                       ([self.nuc_seg_key_to_ignore] if self.nuc_seg_key_to_ignore is not None else []),
                         input_ndim=input_ndim,
                         output_key=self.output_table_keys,
                         output_format=['table'] * len(self.output_table_keys),
                         identifier=identifier)

    def load_sample(self, path, device):
        with open_file(path, 'r') as f:
            channels = [self.read_image(f, key) for key in self.channel_keys]
            cell_seg = self.read_image(f, self.cell_seg_key)
            if self.nuc_seg_key_to_ignore is not None:
                nucleus_seg = self.read_image(f, self.nuc_seg_key_to_ignore)

        channels = [torch.FloatTensor(channel.astype(np.float32)).to(device) for channel in channels]
        cell_seg = torch.LongTensor(cell_seg.astype(np.int32)).to(device)

        if self.nuc_seg_key_to_ignore is not None:
            nucleus_seg = torch.LongTensor(nucleus_seg.astype(np.int32)).to(device)
            cell_seg[nucleus_seg != 0] = -1  # negative labels are ignored in eval_cells

        return channels, cell_seg

    def get_per_instance_statistics(self, data, seg, labels):
        per_cell_values = [data[seg == label] for label in labels]
        sums = data.new([arr.sum() for arr in per_cell_values])
        means = data.new([arr.mean() for arr in per_cell_values])
        instance_sizes = data.new([len(arr.view(-1)) for arr in per_cell_values])
        topkdict = {f'top{k}': np.array([0 if len(t) < k else t.topk(k)[0][-1].item()
                                         for t in per_cell_values])
                    for k in self.topk}
        quantile_dict = {f'quantile{q}': np.array([np.quantile(t.cpu().numpy(), q)
                                                   for t in per_cell_values])
                         for q in self.quantiles}
        medians = np.array([t.median().item()
                            for t in per_cell_values])
        mads = np.array([(t - median).abs().median().item()
                         for t, median in zip(per_cell_values, medians)])

        # when adding a new stat, make sure that it's BG is subtracted in CellLevelAnalysis.subtract_background()
        # convert to numpy here
        return dict(sums=sums.cpu().numpy(),
                    means=means.cpu().numpy(),
                    medians=medians,
                    mads=mads,
                    sizes=instance_sizes.cpu().numpy(),
                    **topkdict,
                    **quantile_dict)

    def eval_cells(self, channels, cell_seg,
                   ignore_label=0):
        # all segs have shape H, W
        shape = cell_seg.shape
        for channel in list(channels):
            assert channel.shape == shape

        # include background as instance with label 0
        labels = torch.sort(torch.unique(cell_seg))[0]
        labels = labels[labels >= 0]  # ignore nuclei with label -1

        cell_properties = dict()
        for key, channel in zip(self.channel_keys, channels):
            cell_properties[key] = self.get_per_instance_statistics(channel, cell_seg, labels)
        cell_properties['labels'] = labels.cpu().numpy()

        return cell_properties

    # this is what should be run for each h5 file
    def save_all_stats(self, in_file, out_file, device):
        sample = self.load_sample(in_file, device=device)
        per_cell_statistics = self.eval_cells(*sample)

        labels = per_cell_statistics['labels']
        for i, (channel, output_key) in enumerate(zip(self.channel_keys, self.output_table_keys)):
            columns = ['label_id']
            table = [list(labels)]
            for key, values in per_cell_statistics[channel].items():
                columns.append(key)
                table.append([v if v is not None else np.nan for v in values])

            # transpose table to have shape (n_cells, n_features)
            table = np.asarray(table, dtype=float).T
            with open_file(out_file, 'a') as f:
                self.write_table(f, output_key, columns, table)

    def run(self, input_files, output_files, gpu_id=None):
        with torch.no_grad():
            if gpu_id is not None:
                os.environ['CUDA_VISIBLE_DEVICES'] = str(gpu_id)
                device = torch.device(0)
            else:
                device = torch.device('cpu')
            _save_all_stats = partial(self.save_all_stats, device=device)
            for input_file, output_file in tqdm(list(zip(input_files, output_files)),
                                                desc='extracting cell-level features'):
                _save_all_stats(input_file, output_file)


def _get_bg_correction_dict(table_path, key_in_table, column_name, in_files):
    # if key in table is float or int, return constant background
    if isinstance(key_in_table, (int, float)):
        column_names, table = ['plate_name', column_name], np.array([['dummy_plate', key_in_table]])
    else:
        with open_file(table_path, 'r') as f:
            column_names, table = read_table(f, key_in_table)
    column_names, table = to_image_table((column_names, table), list(map(in_file_to_image_name, in_files)))
    assert column_name in column_names, \
        f'Did not find column {column_name} in background table columns {column_names}'
    return dict(zip(table[:, column_names.index('image_name')],
                    table[:, column_names.index(column_name)].astype(np.float32)))


class FindInfectedCells(BatchJobOnContainer):
    """This job finds the infected and control cells to later compute the measures on"""
    def __init__(self,
                 cell_seg_key='cell_segmentation', bg_cell_seg_key=None,
                 marker_key='marker',
                 infected_threshold=6.2,
                 split_statistic='top50',
                 scale_with_mad=True,
                 bg_correction_key='plate/backgrounds',  # can also be float
                 feature_identifier=None,
                 identifier=None,
                 **super_kwargs):
        self.marker_key = marker_key
        self.cell_seg_key = cell_seg_key
<<<<<<< HEAD
        self.bg_cell_seg_key = bg_cell_seg_key if bg_cell_seg_key is not None else cell_seg_key
        self.feature_table_key = cell_seg_key + '/' + marker_key
        self.bg_feature_table_key = self.bg_cell_seg_key + '/' + marker_key
=======

        self.feature_table_key = cell_seg_key + ('' if feature_identifier is None
                                                 else f'_{feature_identifier}') + '/' + marker_key
>>>>>>> f1a81da5

        self.infected_threshold = infected_threshold
        self.scale_with_mad = scale_with_mad
        self.split_statistic = split_statistic

        self.bg_correction_key = bg_correction_key

        # infected are per default saved at tables/cell_classification/cell_segmentation/marker_key in the container
        feature_table_out_key = cell_seg_key + ('' if identifier is None
                                                else f'_{identifier}') + '/' + marker_key
        self.output_table_key = 'cell_classification/' + feature_table_out_key

        super().__init__(input_key=self.feature_table_key,
                         input_format='table',
                         output_key=self.output_table_key,
                         output_format='table',
                         identifier=identifier,
                         **super_kwargs)

    def load_feature_dict(self, in_path, for_bg=False):
        table_key = self.feature_table_key if not for_bg else self.bg_feature_table_key
        with open_file(in_path, 'r') as f:
            keys, table = self.read_table(f, table_key)
            feature_dict = {key: values for key, values in zip(keys, table.T)}
        return feature_dict

    @staticmethod
    def folder_to_table_path(folder):
        # NOTE, we call this .hdf5 to avoid pattern matching, it's a bit hacky ...
        table_file_name = os.path.split(folder)[1] + '_table.hdf5'
        return os.path.join(folder, table_file_name)

    @property
    def table_out_path(self):
        return self.folder_to_table_path(self.folder)

    def get_bg_correction_dict(self, in_files, column_name=None):
        return _get_bg_correction_dict(self.table_out_path, self.bg_correction_key, column_name, in_files)

    def get_infected_indicator(self, feature_dict, offset=None, scale=None):
        offset = 0 if offset is None else offset
        scale = 1 if scale is None else scale
        infected_indicator = feature_dict[self.split_statistic] > scale * self.infected_threshold + offset
        try:
            bg_ind = feature_dict['label_id'].tolist().index(0)
            infected_indicator[bg_ind] = False  # the background should never be classified as infected
        except ValueError:
            pass  # no bg segment
        return infected_indicator

    def get_infected_and_control_indicators(self, feature_dict, offset=None, scale=None):
        infected_indicator = self.get_infected_indicator(feature_dict, offset, scale)
        # per default, everything that is not infected is control
        control_indicator = np.logical_not(infected_indicator)
        try:
            bg_ind = feature_dict['label_id'].tolist().index(0)
            control_indicator[bg_ind] = False  # the background should never be classified as control
        except ValueError:
            pass  # no bg segment
        return infected_indicator, control_indicator

    def compute_and_save_infected_and_control(self, in_file, out_file, offset=None, scale=None):
        feature_dict = self.load_feature_dict(in_file)
        infected_indicator, control_indicator = self.get_infected_and_control_indicators(feature_dict, offset, scale)
        column_names = ['label_id', 'is_infected', 'is_control']
        table = [feature_dict['label_id'], infected_indicator, control_indicator]
        table = np.asarray(table, dtype=float).T
        with open_file(out_file, 'a') as f:
            self.write_table(f, self.output_table_key, column_names, table)

    def run(self, input_files, output_files, enable_tqdm=True):
        offset_dict = self.get_bg_correction_dict(input_files, column_name=f'{self.marker_key}_median')
        if self.scale_with_mad:
            scale_dict = self.get_bg_correction_dict(input_files, column_name=f'{self.marker_key}_mad')
        else:
            scale_dict = {}
        for input_file, output_file in tqdm(list(zip(input_files, output_files)),
                                            desc='finding infected cells', disable=not enable_tqdm):
            self.compute_and_save_infected_and_control(input_file, output_file,
                                                       offset=offset_dict[in_file_to_image_name(input_file)],
                                                       scale=scale_dict.get(in_file_to_image_name(input_file)))


class CellLevelAnalysisBase(BatchJobOnContainer):
    """ Base class for cell level analysis, providing access
    to the result_dict loaded from tables computed by InstanceFeatureExtraction.
    """
    def __init__(self,
                 cell_seg_key, serum_key, marker_key,
                 serum_bg_key=None, marker_bg_key=None,
                 output_key=None,
                 validate_cell_classification=True,
                 feature_identifier=None,
                 **super_kwargs):

        self.cell_seg_key = cell_seg_key
        self.serum_bg_key = serum_bg_key
        self.marker_bg_key = marker_bg_key

        # TODO allow for serum and marker data to come from different segmentations
        #  Idea: pass these things directly (with cell_seg_key and '/').
        #  Allows for more options + job_dict is more readable
        root_key = cell_seg_key if feature_identifier is None else cell_seg_key + f'_{feature_identifier}'
        self.serum_key = root_key + '/' + serum_key
        self.marker_key = root_key + '/' + marker_key

        self.classification_key = f'cell_classification/{cell_seg_key}/{marker_key}'
        if validate_cell_classification:
            input_key = [self.serum_key, self.marker_key, self.classification_key]
        else:
            input_key = [self.serum_key, self.marker_key]
        super().__init__(input_key=input_key,
                         input_format=len(input_key)*['table'],
                         output_key=output_key,
                         **super_kwargs)

    @staticmethod
    def folder_to_table_path(folder):
        # NOTE, we call this .hdf5 to avoid pattern matching, it's a bit hacky ...
        table_file_name = os.path.split(folder)[1] + '_table.hdf5'
        return os.path.join(folder, table_file_name)

    @property
    def table_out_path(self):
        return self.folder_to_table_path(self.folder)

    def load_per_cell_statistics(self, in_path, subtract_background=True, split_infected_and_control=True):
        # if multiple paths are given, concatenate the individual statistics
        if isinstance(in_path, (list, tuple)):
            in_paths = in_path
            results = [self.load_per_cell_statistics(in_path, subtract_background, split_infected_and_control)
                       for in_path in in_paths]
            if not split_infected_and_control:
                return join_cell_properties(*results)
            else:
                return (join_cell_properties(*[result[0] for result in results]),  # join infected
                        join_cell_properties(*[result[1] for result in results]))  # join control

        # only a single path is given
        with open_file(in_path, 'r') as f:
            serum_keys, serum_table = self.read_table(f, self.serum_key)
            serum_dict = {key: values for key, values in zip(serum_keys, serum_table.T)}
            marker_keys, marker_table = self.read_table(f, self.marker_key)
            marker_dict = {key: values for key, values in zip(marker_keys, marker_table.T)}
        assert np.all(serum_dict['label_id'] == marker_dict['label_id'])
        per_cell_statistics = {
            'labels': serum_dict['label_id'],
            self.serum_key: serum_dict,
            self.marker_key: marker_dict
        }
        if subtract_background:
            per_cell_statistics = self.subtract_background(per_cell_statistics, in_path)

        if not split_infected_and_control:
            return per_cell_statistics

        infected_indicator, control_indicator = self.load_infected_and_control_indicators(in_path)
        infected_cell_statistics = index_cell_properties(per_cell_statistics, infected_indicator)
        control_cell_statistics = index_cell_properties(per_cell_statistics, control_indicator)

        return infected_cell_statistics, control_cell_statistics

    def load_infected_and_control_indicators(self, in_path):
        with open_file(in_path, 'r') as f:
            column_names, table = self.read_table(f, self.classification_key)

        labels = table[:, column_names.index('label_id')].astype(np.int32)
        assert np.all(labels == np.arange(len(labels)))

        infected_indicator = table[:, column_names.index('is_infected')]
        control_indicator = table[:, column_names.index('is_control')]
        if hasattr(self, 'load_cell_outliers'):
            # remove cell outliers from infected / control and thereby the analysis
            cell_outlier_dict = self.load_cell_outliers(in_path)
            labels = table[:, column_names.index('label_id')].astype(np.int32)
            for i, label in enumerate(labels):
                if cell_outlier_dict.get(label, (-1, ""))[0] == 1:
                    infected_indicator[i] = 0
                    control_indicator[i] = 0
        return infected_indicator, control_indicator

    @property
    def bg_dict(self):
        if not hasattr(self, '_bg_dict'):
            # TODO: this is not ideal.. get the list of input files differently
            input_folder = self.input_folder
            in_pattern = os.path.join(input_folder, self.input_pattern)
            input_files = glob(in_pattern)

            def channel_to_bg_column(channel):
                # because e.g. serum_key = 'cell_segmentation/serum_IgA'
                return f'{channel.split("/")[-1]}_median'
            self._bg_dict = {channel: _get_bg_correction_dict(self.table_out_path,
                                                              bg_key,
                                                              channel_to_bg_column(channel),
                                                              input_files)
                             for channel, bg_key in ((self.serum_key, self.serum_bg_key),
                                                     (self.marker_key, self.marker_bg_key))}
        return self._bg_dict

    def subtract_background(self, per_cell_statistics, in_path):
        per_cell_statistics = deepcopy(per_cell_statistics)
        image_name = in_file_to_image_name(in_path)
        for channel, bg_key in ((self.serum_key, self.serum_bg_key), (self.marker_key, self.marker_bg_key)):
            if bg_key is None:
                continue
            bg_offset = self.bg_dict[channel][image_name]
            channel_statistics = per_cell_statistics[channel]
            for key in channel_statistics.keys():
                if key in ['means', 'medians'] or key.startswith('top') or key.startswith('quantile'):
                    channel_statistics[key] -= bg_offset
                elif key == 'sums':
                    # sums are special case
                    channel_statistics['sums'] -= bg_offset * channel_statistics['sizes']
                elif key in ['label_id', 'mads', 'sizes'] or '_bg_' in key:
                    pass
                else:
                    assert False, f"No background subtraction rule specified for key '{key}'"
        return per_cell_statistics

    def get_stat_dict(self, infected_cell_statistics, control_cell_statistics):
        stat_dict = compute_ratios(control_cell_statistics, infected_cell_statistics,
                                   channel_name_dict=dict(serum=self.serum_key, marker=self.marker_key))
        if hasattr(self, 'score_name') and self.score_name is not None:
            stat_dict['score'] = stat_dict[self.score_name]
        stat_dict['n_infected'] = len(next(iter(infected_cell_statistics[self.serum_key].values())))
        stat_dict['n_control'] = len(next(iter(control_cell_statistics[self.serum_key].values())))

        # this only accounts for cells that were either classified as infected or control
        stat_dict['n_cells'] = stat_dict['n_infected'] + stat_dict['n_control']
        stat_dict['fraction_infected'] = nan_on_exception(lambda: stat_dict['n_infected'] / stat_dict['n_cells'])()

        stat_dict['cell_size_median_infected'] = np.median(infected_cell_statistics[self.serum_key]['sizes'])
        stat_dict['cell_size_mean_infected'] = np.mean(infected_cell_statistics[self.serum_key]['sizes'])
        stat_dict['cell_size_median_control'] = np.median(control_cell_statistics[self.serum_key]['sizes'])
        stat_dict['cell_size_mean_control'] = np.mean(control_cell_statistics[self.serum_key]['sizes'])

        return stat_dict

    def group_images_by_well(self, input_files):
        images_per_well = defaultdict(list)
        for in_file in input_files:
            image_name = os.path.splitext(os.path.split(in_file)[1])[0]
            well_name = image_name_to_well_name(image_name)
            images_per_well[well_name].append(in_file)
        return images_per_well


class CellLevelAnalysisWithTableBase(CellLevelAnalysisBase):
    """
    """
    def __init__(self, table_out_keys, check_image_outputs=False, **super_kwargs):
        self.table_out_keys = table_out_keys
        self.check_image_outputs = check_image_outputs
        super().__init__(**super_kwargs)

    def check_table(self, log_on_fail):
        cls_name = 'CellLevelAnalysisWithTableBase'
        table_path = self.table_out_path
        if not os.path.exists(table_path):
            log_on_fail(f'{cls_name}: check failed: could not find {table_path}')
            return False
        with open_file(table_path, 'r') as f:
            if not all(has_table(f, key) for key in self.table_out_keys):
                msg = f'{cls_name}: check failed: could not find all expected tables {self.table_out_keys}'
                log_on_fail(msg)
                return False
        return True

    # we only write a single output file, so need to over-write the output validation and output checks
    def check_output(self, path, log_on_fail=logger.debug):
        have_table = self.check_table(log_on_fail)
        if self.check_image_outputs:
            return have_table and super().check_output(path, log_on_fail)
        else:
            return have_table

    def validate_outputs(self, output_files, folder, status, ignore_failed_outputs):
        have_table = self.check_table(logger.warning)
        if self.check_image_outputs:
            return have_table and super().validate_outputs(output_files,
                                                           folder, status,
                                                           ignore_failed_outputs)
        else:
            return have_table


class ExtractBackground(CellLevelAnalysisWithTableBase):
    def __init__(self,
                 cell_seg_key, serum_key, marker_key,  # TODO: get rid of this in CellLevelAnalysisWithTableBase
                 actual_channels_to_use,
                 image_outlier_table='images/outliers',
                 identifier=None,
                 **super_kwargs):

        self.channel_keys = actual_channels_to_use
        self.image_outlier_table = image_outlier_table

        group_name = 'backgrounds' if identifier is None else f'backgrounds_{identifier}'
        self.image_table_key = 'images/' + group_name
        self.well_table_key = 'wells/' + group_name
        self.plate_table_key = 'plate/' + group_name

        super().__init__(
            cell_seg_key=cell_seg_key, serum_key=serum_key, marker_key=marker_key,
            table_out_keys=[self.image_table_key, self.well_table_key, self.plate_table_key],
            validate_cell_classification=False,
            identifier=identifier,
            **super_kwargs
        )

    def get_bg_segment(self, path, device):
        with open_file(path, 'r') as f:
            channels = [self.read_image(f, key) for key in self.channel_keys]
            cell_seg = self.read_image(f, self.cell_seg_key)

        channels = [torch.FloatTensor(channel.astype(np.float32)).to(device) for channel in channels]
        cell_seg = torch.LongTensor(cell_seg.astype(np.int32)).to(device)

        return torch.stack(channels)[:, cell_seg == 0]

    def get_bg_stats(self, bg_values):
        if bg_values is None:
            return {'median': [np.nan] * len(self.channel_keys),
                    'mad': [np.nan] * len(self.channel_keys)}
        # bg_vales should have shape n_channels, n_pixels
        bg_values = bg_values.cpu().numpy().astype(np.float32)
        medians = np.median(bg_values, axis=1)
        mads = np.median(np.abs(bg_values - medians[:, None]), axis=1)

        return {'median': medians, 'mad': mads}

    def stat_dict_to_table(self, stat_dict, first_column_name):
        column_names = [first_column_name] + [f'{channel}_{stat}'
                                              for channel in self.channel_keys
                                              for stat in list(next(iter(stat_dict.values())))]
        table = [list(stat_dict.keys())] + [[d[stat][i] for d in stat_dict.values()]
                                            for i, _ in enumerate(self.channel_keys)
                                            for stat in list(next(iter(stat_dict.values())))]
        table = np.array(table).T
        if first_column_name == 'image_name':
            # image tables need an extra 'site_name' column
            column_names, table = add_site_name_to_image_table(column_names, table)
        n_cols = len(column_names)
        assert n_cols == table.shape[1]
        return column_names, table

    def write_stat_dict_to_talbe(self, stat_dict, first_column_name, table_key):
        column_names, table = self.stat_dict_to_table(stat_dict, first_column_name)
        with open_file(self.table_out_path, 'a') as f:
            self.write_table(f, table_key, column_names, table)

    def run(self, input_files, out_files):
        # first, get plate wide and per-well background statistics
        logger.info(f'{self.name}: computing background statistics')
        bg_dict = {file: self.get_bg_segment(file, device='cpu') for file in input_files}
        bg_per_image_stats = {in_file_to_image_name(file): self.get_bg_stats(bg_segments)
                              for file, bg_segments in bg_dict.items()}

        # ignore image outliers in per_well and per_plate backgrounds
        outlier_dict = _load_image_outliers(self.name, self.table_out_path, self.image_outlier_table, input_files)
        bg_per_well_dict = defaultdict(list)
        wells = set()
        for file, bg_segment in bg_dict.items():
            well = image_name_to_well_name(os.path.basename(file))
            wells.add(well)
            image_name = os.path.splitext(os.path.split(file)[1])[0]
            if outlier_dict.get(image_name, (-1, None))[0] == 1:
                logger.info(f'{self.name}: skipping outlier image in bg calculation')
                continue
            bg_per_well_dict[well].append(bg_segment)
        bg_per_well_dict = {well: torch.cat(bg_segments, dim=1) for well, bg_segments in bg_per_well_dict.items()}
        bg_per_well_stats = {well: self.get_bg_stats(bg_per_well_dict.get(well, None)) for well in wells}

        bg_plate_stats = self.get_bg_stats(torch.cat(list(bg_per_well_dict.values()), dim=1)
                                           if len(bg_per_well_dict) > 0 else None)

        # save the results in tables
        self.write_stat_dict_to_talbe(bg_per_image_stats, 'image_name', self.image_table_key)
        self.write_stat_dict_to_talbe(bg_per_well_stats, 'well_name', self.well_table_key)
        plate_name = in_file_to_plate_name(input_files[0])
        self.write_stat_dict_to_talbe({plate_name: bg_plate_stats}, 'plate_name', self.plate_table_key)


class CellLevelAnalysis(CellLevelAnalysisWithTableBase):
    """
    """
    def __init__(self,
                 cell_seg_key='cell_segmentation',
                 serum_key='serum',
                 marker_key='marker',
                 serum_bg_key='plate/backgrounds',
                 marker_bg_key='plate/backgrounds',
                 score_name='serum_ratio_of_q0.5_of_means',
                 write_summary_images=False,
                 infected_cell_mask_key='infected_cell_mask',
                 serum_per_cell_mean_key='serum_per_cell_mean',
                 edge_key='cell_segmentation_edges',
                 outlier_cell_mask_key='outlier_cell_mask',
                 cell_outlier_table_name='outliers',
                 image_outlier_table='images/outliers',
                 well_outlier_table='wells/outliers',
                 identifier=None,
                 **super_kwargs):

        # table keys in the plate-wise *_table.hdf5
        self.image_table_key = f'images/{identifier if identifier is not None else "default"}'
        self.well_table_key = f'wells/{identifier if identifier is not None else "default"}'

        self.score_name = score_name
        self.write_summary_images = write_summary_images

        # FIXME this does not take the identifier into account
        self.image_outlier_table = image_outlier_table
        self.well_outlier_table = well_outlier_table

        if self.write_summary_images:
            output_key = [infected_cell_mask_key,
                          serum_per_cell_mean_key,
                          edge_key,
                          outlier_cell_mask_key]
            self.edge_key = edge_key
            self.infected_cell_mask_key = infected_cell_mask_key
            self.serum_per_cell_mean_key = serum_per_cell_mean_key
            self.outlier_cell_mask_key = outlier_cell_mask_key
        else:
            output_key = None

        super().__init__(table_out_keys=[self.image_table_key,
                                         self.well_table_key],
                         check_image_outputs=self.write_summary_images,
                         cell_seg_key=cell_seg_key,
                         serum_key=serum_key,
                         marker_key=marker_key,
                         serum_bg_key=serum_bg_key,
                         marker_bg_key=marker_bg_key,
                         output_key=output_key,
                         identifier=identifier,
                         **super_kwargs)

        output_group = cell_seg_key if self.identifier is None else cell_seg_key + '_' + self.identifier
        self.cell_outlier_table = output_group + '/' + serum_key + '_' + cell_outlier_table_name

    def load_image_outliers(self, input_files):
        return _load_image_outliers(self.name, self.table_out_path, self.image_outlier_table, input_files)

    def load_well_outliers(self, well_names):
        with open_file(self.table_out_path, 'r') as f:
            if not self.has_table(f, self.well_outlier_table):
                logger.warning(f"{self.name}: load_well_outliers: did not find an well outlier table")
                return {}
            keys, table = self.read_table(f, self.well_outlier_table)

        well_name_id = keys.index('well_name')
        outlier_id = keys.index('is_outlier')
        outlier_type_id = keys.index('outlier_type')

        well_names = set(table[:, well_name_id])
        expected_names = set(well_names)

        if well_names != expected_names:
            msg = f"{self.name}: load_well_outliers: well names from table and expected well names do not agree"
            logger.warning(msg)

        outlier_dict = {table[ii, well_name_id]: (table[ii, outlier_id], table[ii, outlier_type_id])
                        for ii in range(len(table))}
        return outlier_dict

    def load_cell_outliers(self, input_file):
        return load_cell_outlier_dict(input_file, self.cell_outlier_table, self.name)

    def write_image_table(self, input_files):

        image_outlier_dict = self.load_image_outliers(input_files)

        column_names = ['image_name', 'site_name', 'is_outlier', 'outlier_type', 'n_outlier_cells']
        table = []

        for ii, in_file in enumerate(tqdm(input_files, desc='generating image table')):
            image_name = os.path.splitext(os.path.split(in_file)[1])[0]

            infected_cell_statistics, control_cell_statistics = self.load_per_cell_statistics(in_file)

            # get all the statistics for this image and their names
            stat_dict = self.get_stat_dict(infected_cell_statistics, control_cell_statistics)

            # Set the main score to nan if this image is an outlier
            outlier, outlier_type = image_outlier_dict.get(image_name, (-1, 'not_checked'))
            stat_dict['score'] = np.nan if (outlier == 1 or stat_dict['score'] is None) else stat_dict['score']

            stat_names, stat_list = map(list, zip(*stat_dict.items()))
            if ii == 0:
                column_names += stat_names

            site_name = image_name_to_site_name(image_name)

            # get number of ignored outlier cells
            n_outlier_cells = sum(1 for v in self.load_cell_outliers(in_file).values() if v[0] == 1)

            table.append([image_name, site_name, outlier, outlier_type, n_outlier_cells] + stat_list)

        table = np.array(table)
        n_cols = len(column_names)
        assert n_cols == table.shape[1]

        # set image name to non-visible for the plateViewer (something else?)
        visible = np.ones(n_cols, dtype='uint8')
        visible[0] = False

        with open_file(self.table_out_path, 'a') as f:
            self.write_table(f, self.image_table_key, column_names, table, visible)

        return table, column_names

    def write_well_table(self, input_files):

        # group input files per well
        input_files_per_well = self.group_images_by_well(input_files)
        well_names = list(input_files_per_well.keys())
        well_names.sort()
        n_wells = len(well_names)

        well_outlier_dict = self.load_well_outliers(well_names)
        image_outlier_dict = self.load_image_outliers(input_files)

        column_names = None
        initial_column_names = ['well_name', 'n_outlier_images', 'n_outlier_cells', 'is_outlier', 'outlier_type']

        table = []
        empty_wells = []

        for well_name, in_files_for_current_well in tqdm(input_files_per_well.items(), desc='generating well table'):
            n_total = len(in_files_for_current_well)
            image_names_for_current_well = [os.path.splitext(os.path.split(in_file)[1])[0]
                                            for in_file in in_files_for_current_well]

            in_files_for_current_well = [in_file for in_file, im_name in zip(in_files_for_current_well,
                                                                             image_names_for_current_well)
                                         if not image_outlier_dict.get(im_name, (-1, ''))[0] == 1]

            if len(in_files_for_current_well) == 0:
                logger.info(f'Well {well_name} consists entirely of outlier images and will be marked as outlier well.')
                # if we have no input images, we cannot run 'load_per_cell_statistics'
                # -> need to skip computation for this well
                # we also might not have the correct 'column_names' yet, because we may only got empty wells so far.
                # -> we just append the well name, mark this well as empty and fix the issue later
                table.append([well_name])
                empty_wells.append(well_name)
                continue

            n_outlier_images = n_total - len(in_files_for_current_well)

            well_is_outlier, outlier_type = well_outlier_dict.get(well_name, (-1, 'not checked'))
            if well_is_outlier == 1:
                logger.info(f'Well {well_name} was flagged as outlier.')

            infected_cell_statistics, control_cell_statistics = self.load_per_cell_statistics(in_files_for_current_well)

            # get all the statistics for this well and their names
            stat_dict = self.get_stat_dict(infected_cell_statistics, control_cell_statistics)

            # get the main score, which is the measure computed for `score_name`, but set to
            # nan if this image is an outlier
            stat_dict['score'] = np.nan if (stat_dict['score'] is None or well_is_outlier == 1) else stat_dict['score']

            stat_names, stat_list = map(list, zip(*stat_dict.items()))
            if column_names is None:
                column_names = initial_column_names + list(stat_names)

            # get number of ignored outlier cells
            n_outlier_cells = sum(sum(1 for v in self.load_cell_outliers(in_file).values() if v[0] == 1)
                                  for in_file in in_files_for_current_well)
            table.append([well_name, n_outlier_images, n_outlier_cells, well_is_outlier, outlier_type] + stat_list)

        # check if we have to insert to the table for empty wells
        if len(empty_wells) > 0:
            if len(empty_wells) == n_wells:
                logger.warning(f"{self.name}: all wells are empty (all images are outliers)")
                # make dummy table
                table = [[well_name, np.nan, np.nan, 1, 'all images are outliers'] for well_name in well_names]
            else:
                n_cols = len(column_names)
                if not all(len(row) in (1, n_cols) for row in table):
                    raise RuntimeError(f"Invalid number of columns in well table, expected 1 or {n_cols}")
                outlier_row = [np.nan, np.nan, 1, 'all images are outliers']
                outlier_row += [np.nan] * (n_cols - len(outlier_row) - 1)
                assert len(outlier_row) == n_cols - 1
                table = [row if len(row) == n_cols else row + outlier_row for row in table]

        table = np.array(table)
        n_cols = len(column_names)
        assert n_cols == table.shape[1]

        with open_file(self.table_out_path, 'a') as f:
            self.write_table(f, self.well_table_key, column_names, table)

        return table, column_names

    # write the image and well score attributes
    def write_image_and_well_information(self, files,
                                         image_table, image_columns,
                                         well_table, well_columns):

        image_score_index = image_columns.index('score')
        image_information = dict(zip(image_table[:, 0], image_table[:, image_score_index]))

        well_score_index = well_columns.index('score')
        well_information = dict(zip(well_table[:, 0], well_table[:, well_score_index]))

        for path in files:
            name = os.path.splitext(os.path.split(path)[1])[0]
            well_name = image_name_to_well_name(name)
            write_image_information(path,
                                    image_information=str(image_information[name]),
                                    well_information=str(well_information.get(well_name, np.nan)))

    def write_summary_image(self, in_path, out_path):

        with open_file(in_path, 'r') as f:
            cell_seg = self.read_image(f, self.cell_seg_key)

        # make the segmentation edge image
        seg_edges = seg_to_edges(cell_seg).astype('uint8')

        # make a label mask for the infected cells
        label_ids = self.load_per_cell_statistics(in_path, False, False)['labels']
        infected_indicator, _ = self.load_infected_and_control_indicators(in_path)
        assert np.all(np.array(label_ids) == np.arange(len(label_ids)))
        assert len(label_ids) == len(infected_indicator), f'{len(label_ids)} != {len(infected_indicator)}'
        infected_label_ids = label_ids[infected_indicator.astype('bool')]  # cast to bool again to be sure
        infected_mask = np.isin(cell_seg, infected_label_ids).astype(cell_seg.dtype)
        # mark the seg edges in a different color
        infected_mask[seg_edges == 1] = 2

        # meak an image with the mean serum intensity
        result = self.load_per_cell_statistics(in_path, subtract_background=True,
                                               split_infected_and_control=False)
        mean_serum_image = np.zeros_like(cell_seg, dtype=np.float32)
        for label, intensity in zip(filter(lambda x: x != 0, label_ids),
                                    result[self.serum_key]['means']):
            mean_serum_image[cell_seg == label] = intensity

        # make a label mask for the cells detected as outliers
        cell_outlier_dict = self.load_cell_outliers(in_path)
        outlier_indicator = np.array([cell_outlier_dict.get(lid, (0, ""))[0] for lid in label_ids], dtype='int8')
        outlier_indicator[outlier_indicator == -1] = 0
        outlier_indicator[0] = 0
        assert len(outlier_indicator) == len(label_ids)
        outlier_label_ids = label_ids[outlier_indicator.astype('bool')]
        outlier_mask = np.isin(cell_seg, outlier_label_ids).astype(cell_seg.dtype)
        # mark the seg edges in a different color
        outlier_mask[seg_edges == 1] = 2

        with open_file(out_path, 'a') as f:
            # we need to use nearest down-sampling for the mean serum images,
            # because while these are float values, they should not be interpolated
            self.write_image(f, self.serum_per_cell_mean_key, mean_serum_image,
                             settings={'use_nearest': True})
            self.write_image(f, self.infected_cell_mask_key, infected_mask)
            self.write_image(f, self.outlier_cell_mask_key, outlier_mask)
            self.write_image(f, self.edge_key, seg_edges)

    def run(self, input_files, output_files, n_jobs=1):
        image_table, image_columns = self.write_image_table(input_files)
        well_table, well_columns = self.write_well_table(input_files)
        self.write_image_and_well_information(output_files, image_table, image_columns,
                                              well_table, well_columns)

        if self.write_summary_images:
            # TODO parallelize
            for input_file, output_file in tqdm(list(zip(input_files, output_files)),
                                                desc='write cell level analysis summary images'):
                self.write_summary_image(input_file, output_file)<|MERGE_RESOLUTION|>--- conflicted
+++ resolved
@@ -226,7 +226,7 @@
         input_ndim = [2] * (1 + len(channel_keys) + (1 if nuc_seg_key_to_ignore else 0))
 
         # tables are per default saved at tables/cell_segmentation/channel in the container
-        output_group = cell_seg_key if identifier is None else (cell_seg_key + '_' + identifier)
+        output_group = cell_seg_key if identifier is None else cell_seg_key + '_' + identifier
         self.output_table_keys = [output_group + '/' + channel for channel in channel_keys]
         super().__init__(input_key=list(self.channel_keys) + [self.cell_seg_key] +
                                        ([self.nuc_seg_key_to_ignore] if self.nuc_seg_key_to_ignore is not None else []),
@@ -343,7 +343,8 @@
 class FindInfectedCells(BatchJobOnContainer):
     """This job finds the infected and control cells to later compute the measures on"""
     def __init__(self,
-                 cell_seg_key='cell_segmentation', bg_cell_seg_key=None,
+                 cell_seg_key='cell_segmentation',
+                 bg_cell_seg_key=None,
                  marker_key='marker',
                  infected_threshold=6.2,
                  split_statistic='top50',
@@ -354,15 +355,10 @@
                  **super_kwargs):
         self.marker_key = marker_key
         self.cell_seg_key = cell_seg_key
-<<<<<<< HEAD
         self.bg_cell_seg_key = bg_cell_seg_key if bg_cell_seg_key is not None else cell_seg_key
-        self.feature_table_key = cell_seg_key + '/' + marker_key
+        self.feature_table_key = cell_seg_key + ('' if feature_identifier is None
+                                                 else f'_{feature_identifier}') +'/' + marker_key
         self.bg_feature_table_key = self.bg_cell_seg_key + '/' + marker_key
-=======
-
-        self.feature_table_key = cell_seg_key + ('' if feature_identifier is None
-                                                 else f'_{feature_identifier}') + '/' + marker_key
->>>>>>> f1a81da5
 
         self.infected_threshold = infected_threshold
         self.scale_with_mad = scale_with_mad
@@ -528,10 +524,6 @@
     def load_infected_and_control_indicators(self, in_path):
         with open_file(in_path, 'r') as f:
             column_names, table = self.read_table(f, self.classification_key)
-
-        labels = table[:, column_names.index('label_id')].astype(np.int32)
-        assert np.all(labels == np.arange(len(labels)))
-
         infected_indicator = table[:, column_names.index('is_infected')]
         control_indicator = table[:, column_names.index('is_control')]
         if hasattr(self, 'load_cell_outliers'):
@@ -990,7 +982,6 @@
         # make a label mask for the infected cells
         label_ids = self.load_per_cell_statistics(in_path, False, False)['labels']
         infected_indicator, _ = self.load_infected_and_control_indicators(in_path)
-        assert np.all(np.array(label_ids) == np.arange(len(label_ids)))
         assert len(label_ids) == len(infected_indicator), f'{len(label_ids)} != {len(infected_indicator)}'
         infected_label_ids = label_ids[infected_indicator.astype('bool')]  # cast to bool again to be sure
         infected_mask = np.isin(cell_seg, infected_label_ids).astype(cell_seg.dtype)
