import os
import json

from abc import ABC
from glob import glob

from .util import open_file, get_file_lock


class BatchJob(ABC):
    """ Batch job base class.

    Batch jobs process all files in an input directory. A batch job can be
    called repeatedly on the same directory and will only process the files for which
    output has not been computed yet.
    Advanced execution modes (enabled by passing the corresponding flags to __call__)
    - force_recompute - recompute all outputs, even if they are present already
    - ignore_invalid_inputs - run computation for the valid inputs if there are invalid ones
                              (in default mode the job will raise a RuntimeError in this case)
    - ignore_failed_outputs - continue running even if some outputs were not computed properly
                              (in default mode the job will raise a RuntimeError in this case)

    Deriving classes must implement a run method, that implements the actual computation.
    It must follow the syntax
        def run(self, input_files, output_files, **kwargs)
    where input_files is the list of files to process
    and output_files the files to write the correspondign results.

    Deriving classes may override the following methods.
    - check output    - check if output is present
    - validate_input  - check that input is valid
    - validate_output - check that output is valid
    Important: validate_input and check_output should be fast

    Status layout:
    {'state': <'processed', 'errored', 'invalid_inputs', 'failed_outputs'>,
     'invalid_inputs': [],  # list of inputs that are not available or have an issue
     'failed_outputs': []}  # list of outputs that were not computed or have an issue
    """
    # by default, we lock the whole folder and don't need to lock the individual jobs
    lock_job = False

    @staticmethod
    def check_keys(keys):
        if keys is None:
            return None, None

        if not isinstance(keys, (str, list)):
            raise ValueError("Invalid data keys")
        if isinstance(keys, list) and not all(isinstance(k, str) for k in keys):
            raise ValueError("Invalid data keys")
        exp_keys = [keys] if isinstance(keys, str) else keys
        return keys, exp_keys

    @staticmethod
    def check_ndim(ndim, keys):
        if ndim is None:
            exp_ndim = None if keys is None else [None] * len(keys)
            return ndim, exp_ndim

        if isinstance(ndim, (list, tuple)):
            if len(ndim) != len(keys):
                raise ValueError("Invalid data ndim")
            exp_ndim = ndim
        else:
            exp_ndim = [ndim] * len(keys)
        return ndim, exp_ndim

    def __init__(self, input_pattern, output_ext=None,
                 input_key=None, output_key=None,
                 input_ndim=None, output_ndim=None):
        if not self.hasattr('run'):
            raise AttributeError("Class deriving from BatchJob must implement run method")

        # the input and output keys (= internal datasets)
        # the _exp_ variables are the normalized versions we need in the checks
        self.input_key, self._input_exp_key = self.check_keys(input_key)
        self.output_key, self._output_exp_key = self.check_keys(output_key)

        # the input and output dimensions
        # the _exp_ variables are the normalized versions we need in the checks
        self.input_ndim, self._input_exp_ndim = self.check_ndim(input_ndim, self._input_exp_key)
        self.output_ndim, self._output_exp_ndim = self.check_ndim(output_ndim, self._output_exp_key)

        self.input_pattern = input_pattern
        self.input_ext = os.path.splitext(self.input_pattern)[1]
        self.output_ext = self.input_ext if output_ext is None else output_ext

    # TODO identifier should be argument to constructor
    @property
    def name(self):
        name_ = self.__class__.__name__
        # if the class has an identifier member, we add it to the name
        # this allows running multiple batch jobs of the same type for one
        # experiment, by adding the identifiers
        identifier = getattr(self, 'identifier', None)
        if identifier is None:
            return name_
        else:
            identifier = self.identifier
            assert isinstance(identifier, str)
            return name_ + identifier

    def status_file(self, folder):
        return os.path.join(folder, 'batchlib', self.name + '.status')

    def lock(self, folder):
        lock_path = os.path.join(folder, 'batchlib', self.name + '.lock')
        return get_file_lock(lock_path, self.lock_job)

    def get_status(self, folder):
        stat_file = self.status_file(folder)
        if os.path.exists(stat_file):
            with open(stat_file) as f:
                status = json.load(f)
        else:
            status = {}
        return status

    def update_status(self, folder, status,
                      invalid_inputs=None, failed_outputs=None, processed=None):
        # TODO check that only one of the three last inputs is not None
        path = self.status_file(folder)

        if invalid_inputs is not None:
            status['state'] = 'invalid_inputs'
            status['invalid_inputs'] = invalid_inputs

        if failed_outputs is not None:
            status['state'] = 'failed_outputs'
            status['failed_outputs'] = failed_outputs

        if processed is not None:
            status['state'] = 'processed'

        with open(path, 'w') as f:
            json.dump(status, f, indent=2, sort_keys=True)
        return status

    def to_inputs(self, outputs, input_folder):
        names = [os.path.splitext(os.path.split(out)[1])[0] for out in outputs]
        inputs = [os.path.join(input_folder, name + self.input_ext) for name in names]
        return inputs

    def to_outputs(self, inputs, folder):
        names = [os.path.splitext(os.path.split(inp)[1])[0] for inp in inputs]
        outputs = [os.path.join(folder, name + self.output_ext) for name in names]
        return outputs

    def get_inputs(self, folder, input_folder, status, force_recompute):
        state = status.get('state', 'processed')

        in_pattern = os.path.join(input_folder, self.input_pattern)
        input_files = glob(in_pattern)

        # check if we have invalid inputs
        invalid_inputs = self.get_invalid_inputs(input_files)
        if len(invalid_inputs) > 0:
            if state == 'invalid_inputs':
                prev_invalid = len(status['invalid_inputs'])
                msg = "%i inputs are invalid from %i in previous call" % (len(invalid_inputs),
                                                                          prev_invalid)
            else:
                msg = "%i inputs are invalid, fix them and rerun this task" % len(invalid_inputs)
            self.update_status(folder, status, invalid_inputs=invalid_inputs)
            raise RuntimeError(msg)

        # force recompute means we just recompute for everything without
        # checking if results are present
        if force_recompute:
            return input_files

        # get the output files corresponding to the inputs and filter for
        # otuputs that are NOT present yet
        output_files = self.to_outputs(input_files, folder)
        output_files = [path for path in output_files if not self.check_output(path)]

        # go back to the inputs corresponding to these output files
        input_files = self.to_inputs(output_files, input_folder)

        # we had failed outputs, we also need to rerun those
        # NOTE that check_output might pass, but validate_output not
        if state == 'failed_outputs':
            failed_outputs = status['failed_outputs']
            additional_inputs = set(self.to_inputs(failed_outputs, input_folder))
            input_files = list(set(input_files).union(additional_inputs))

        return input_files

    def __call__(self, folder, input_folder=None, force_recompute=False,
                 ignore_invalid_inputs=False, ignore_failed_outputs=False,
                 executable=None, **kwargs):

        # TODO implement this
        if ignore_invalid_inputs:
            raise NotImplementedError
        if ignore_failed_outputs:
            raise NotImplementedError

        # make the work dir, that stores all batchlib status and log files
        work_dir = os.path.join(folder, 'batchlib')
        os.makedirs(work_dir, exist_ok=True)

        # we lock the execution, so that a job with the same name cannot run on
        # this folder at the same time. this allows to start multiple workflows
        # using the same processing step without inteference
        # (this only works properly for n5/zarr files though, because hdf5 doesn't
        # like opening the same file multiple times)
        with self.lock(folder):
            status = self.get_status(folder)

            # the actual input folder we use
            input_folder_ = folder if input_folder is None else input_folder

            # validate and get the input files to be processed
            input_files = self.get_inputs(folder, input_folder_, status, force_recompute)
            if len(input_files) == 0:
                return status.get('state', 'processed')

            # get the output files corresponding to the input files
            output_files = self.to_outputs(input_files, folder)

            # run the actual computation
            self.run(input_files, output_files, **kwargs)

            # TODO refactor in function
            # TODO output validation can be expensive, so we might want to parallelize
            # validate the outputs and update the status
            failed_outputs = self.get_invalid_outputs(output_files)
            if len(failed_outputs) > 0:
                state = status.get('state', 'processed')
                if state == 'failed_outputs':
                    n_failed = len(failed_outputs)
                    prev_failed = len(status['failed_outputs'])
                    msg = "%i outpus have failed from %i in previous call" % (n_failed,
                                                                              prev_failed)
                else:
                    msg = "%i outputs have failed" % len(failed_outputs)

                self.update_status(folder, status, failed_outputs=failed_outputs)
                raise RuntimeError(msg)

            # if everything went through, we set the state to 'processed'
            status = self.update_status(folder, status, processed=True)
            return status['state']

    @staticmethod
    def _check_impl(path, exp_keys, exp_ndims):
        if not os.path.exists(path):
            return False

        if exp_keys is None:
            return True

        with open_file(path, 'r') as f:
            for key, ndim in zip(exp_keys, exp_ndims):
                if key not in f:
                    return False
                if ndim is not None and f[key].ndim != ndim:
                    return False
        return True

    def check_output(self, path):
        return self._check_impl(path, self._output_exp_key, self._output_exp_ndim)

    def validate_input(self, path):
        return self._check_impl(path, self._input_exp_key, self._input_exp_ndim)

    # in the default implementation, validate_output just calls
    # check_output. This is a separate function though to allow
    # more expensive checks, that are only computed once after
    # the calculation is finished
    def validate_output(self, path):
        return self.check_output(path)

    def get_invalid_inputs(self, inputs):
        return [path for path in inputs if not self.validate_input(path)]

    def get_invalid_outputs(self, outputs):
        return [path for path in outputs if not self.validate_output(path)]


# TODO this should still be abstract, how do we do this?
# maybe move the h5/n5 specific functionality from BatchJob here?
class BatchJobOnContainer(BatchJob):
    """ Base class for batch jobs operating on single container (= h5/n5/zarr file).
    """
    supported_extensions = {'.h5', '.hdf5', '.zarr', '.zr', '.n5'}

    def __init__(self, input_pattern, input_key, output_key,
                 input_ndim=None, output_ndim=None):
        ext = os.path.splitext(input_pattern)[1]
        if ext.lower() not in self.supported_extensions:
            raise ValueError("Invalid extension %s in input pattern" % ext)
        super().__init__(input_pattern=input_pattern, output_ext=None,
                         input_key=input_key, output_key=output_key,
<<<<<<< HEAD
                         input_ndim=input_ndim, output_ndim=output_ndim)
=======
                         input_ndim=input_ndim, output_ndim=output_ndim,
                         target=target)


class BatchJobWithSubfolder(BatchJob):

    """ Base class for batch jobs that output into a folder
    """

    def __init__(self, input_pattern,
                 output_folder="", output_ext=None,
                 input_key=None, input_ndim=None,
                 target='default'):
        self.output_folder = output_folder

        super().__init__(input_pattern, output_ext=output_ext,
                         input_key=input_key, input_ndim=input_ndim,
                         target='default')

    def to_outputs(self, inputs, folder):
        names = [os.path.splitext(os.path.split(inp)[1])[0] for inp in inputs]
        outputs = [os.path.join(folder,
                                self.output_folder,
                                name + self.output_ext) for name in names]
        return outputs

    def __call__(self, folder, **kwargs):

        # create output folder
        outdir = os.path.join(folder, self.output_folder)
        os.makedirs(outdir, exist_ok=True)

        super().__call__(folder, **kwargs)
>>>>>>> 6a65cf2b
<|MERGE_RESOLUTION|>--- conflicted
+++ resolved
@@ -294,22 +294,16 @@
             raise ValueError("Invalid extension %s in input pattern" % ext)
         super().__init__(input_pattern=input_pattern, output_ext=None,
                          input_key=input_key, output_key=output_key,
-<<<<<<< HEAD
                          input_ndim=input_ndim, output_ndim=output_ndim)
-=======
-                         input_ndim=input_ndim, output_ndim=output_ndim,
-                         target=target)
 
 
 class BatchJobWithSubfolder(BatchJob):
-
     """ Base class for batch jobs that output into a folder
     """
 
     def __init__(self, input_pattern,
                  output_folder="", output_ext=None,
-                 input_key=None, input_ndim=None,
-                 target='default'):
+                 input_key=None, input_ndim=None):
         self.output_folder = output_folder
 
         super().__init__(input_pattern, output_ext=output_ext,
@@ -329,5 +323,4 @@
         outdir = os.path.join(folder, self.output_folder)
         os.makedirs(outdir, exist_ok=True)
 
-        super().__call__(folder, **kwargs)
->>>>>>> 6a65cf2b
+        super().__call__(folder, **kwargs)