import os
import json
import time
from numbers import Number

import configargparse

from batchlib import run_workflow
from batchlib.analysis.cell_level_analysis import (CellLevelAnalysis,
                                                   DenoiseByGrayscaleOpening,
                                                   InstanceFeatureExtraction,
                                                   FindInfectedCells,
                                                   ExtractBackground)
from batchlib.analysis.cell_analysis_qc import (CellLevelQC, ImageLevelQC, WellLevelQC,
                                                DEFAULT_CELL_OUTLIER_CRITERIA,
                                                DEFAULT_IMAGE_OUTLIER_CRITERIA,
                                                DEFAULT_WELL_OUTLIER_CRITERIA)
from batchlib.analysis.merge_tables import MergeAnalysisTables
from batchlib.mongo.result_writer import DbResultWriter
from batchlib.outliers.outlier import get_outlier_predicate
from batchlib.preprocessing import get_barrel_corrector, get_serum_keys, Preprocess
from batchlib.segmentation import SeededWatershed
from batchlib.segmentation.stardist_prediction import StardistPrediction
from batchlib.segmentation.torch_prediction import TorchPrediction
from batchlib.segmentation.unet import UNet2D
from batchlib.reporting import SlackSummaryWriter, export_tables_for_plate
from batchlib.util import get_logger
from batchlib.util.plate_visualizations import all_plots

logger = get_logger('Workflow.CellAnalysis')


def get_analysis_parameter(config, background_parameters):
    # collect all relevant analysis paramter, so that we can
    # write them to a table and keep track of this
    params = {'marker_denoise_radius': config.marker_denoise_radius,
              'dont_ignore_nuclei': config.dont_ignore_nuclei,
              'infected_detection_threshold': config.infected_threshold,
              'scale_infected_detection_with_mad': config.infected_scale_with_mad}

    params.update({'qc_cells_' + k: v for k, v in DEFAULT_CELL_OUTLIER_CRITERIA.items()})
    params.update({'qc_images_' + k: v for k, v in DEFAULT_IMAGE_OUTLIER_CRITERIA.items()})
    params.update({'qc_wells_' + k: v for k, v in DEFAULT_WELL_OUTLIER_CRITERIA.items()})
    params.update({'background_' + k: v for k, v in background_parameters.items()})
    return params


def get_input_keys(config, serum_in_keys):

    nuc_in_key = 'nuclei'
    marker_in_key = 'marker'

    # keys for the segmentation tasks
    # compute segmentation on IgG if available
    try:
        serum_seg_in_key = next(iter(filter(lambda key: key.endswith('IgG'), serum_in_keys)))
    except StopIteration:
        serum_seg_in_key = serum_in_keys[0]
    nuc_seg_in_key = nuc_in_key

    # keys for the analysis tasks
    serum_ana_in_keys = serum_in_keys
    marker_ana_in_key = marker_in_key

    return nuc_seg_in_key, serum_seg_in_key, marker_ana_in_key, serum_ana_in_keys


def validate_bg_dict(bg_dict):
    excepted_vals = ('images/backgrounds',
                     'wells/backgrounds',
                     'plate/backgrounds')
    for key, val in bg_dict.items():
        if not isinstance(val, Number) and val not in excepted_vals:
            raise ValueError(f"Invalid background value {val} for {key}")


def parse_background_parameters(config, marker_ana_in_key, serum_ana_in_keys):
    keys = serum_ana_in_keys + [marker_ana_in_key]
    background_dict = config.background_dict
    if background_dict is None:
        logger.info(f"Compute background from data and use the per plate background")
        return {key: f'plate/backgrounds' for key in keys}

    if isinstance(background_dict, str):
        background_dict = json.loads(background_dict.replace('\'', '\"'))
    assert isinstance(background_dict, dict)
    validate_bg_dict(background_dict)

    if len(set(keys) - set(background_dict.keys())) > 0:
        bg_keys = list(background_dict.keys())
        raise ValueError(f"Did not find values for all chennales {keys} in {bg_keys}")
    return background_dict


# TODO allow running with / without don't ignore nuclei (rename the option!) on the same
# folder and then select the correct sum / mean values for the default table in the merge job
def run_cell_analysis(config):
    """
    """
    assert (config.dont_ignore_nuclei is False), "We need to run computation WITH nucleus exclusion"

    name = 'CellAnalysisWorkflow'

    # to allow running on the cpu
    if config.gpu < 0:
        config.gpu = None

    config.input_folder = os.path.abspath(config.input_folder)
    if config.folder == "":
        config.folder = config.input_folder.replace('covid-data-vibor', config.output_root_name)
        if config.use_unique_output_folder:
            config.folder += '_' + name

    misc_folder = config.misc_folder

    model_root = os.path.join(misc_folder, 'models/stardist')
    model_name = '2D_dsb2018'

    barrel_corrector_path = get_barrel_corrector(os.path.join(misc_folder, 'barrel_correctors'),
                                                 config.input_folder)
    if not os.path.exists(barrel_corrector_path):
        raise ValueError(f"Invalid barrel corrector path {barrel_corrector_path}")

    torch_model_path = os.path.join(misc_folder, 'models/torch/fg_and_boundaries_V1.torch')
    torch_model_class = UNet2D
    torch_model_kwargs = {
        'in_channels': 1,
        'out_channels': 2,
        'f_maps': [32, 64, 128, 256, 512],
        'testing': True
    }

    # get keys and identifier
    serum_in_keys = get_serum_keys(config.input_folder)
    (nuc_seg_in_key, serum_seg_in_key,
     marker_ana_in_key, serum_ana_in_keys) = get_input_keys(config, serum_in_keys)

    outlier_predicate = get_outlier_predicate(config)

    job_list = [
        (Preprocess.from_folder, {
            'build': {
                'input_folder': config.input_folder,
                'barrel_corrector_path': barrel_corrector_path,
                'scale_factors': config.scale_factors},
            'run': {
                'n_jobs': config.n_cpus}}),
        (TorchPrediction, {
            'build': {
                'input_key': serum_seg_in_key,
                'output_key': [config.mask_key, config.bd_key],
                'model_path': torch_model_path,
                'model_class': torch_model_class,
                'model_kwargs': torch_model_kwargs,
                'scale_factors': config.scale_factors},
            'run': {
                'gpu_id': config.gpu,
                'batch_size': config.batch_size,
                'threshold_channels': {0: 0.5},
                'on_cluster': config.on_cluster}}),
        (StardistPrediction, {
            'build': {
                'model_root': model_root,
                'model_name': model_name,
                'input_key': nuc_seg_in_key,
                'output_key': config.nuc_key,
                'scale_factors': config.scale_factors},
            'run': {
                'gpu_id': config.gpu,
                'n_jobs': config.n_cpus,
                'on_cluster': config.on_cluster}}),
        (SeededWatershed, {
            'build': {
                'pmap_key': config.bd_key,
                'seed_key': config.nuc_key,
                'output_key': config.seg_key,
                'mask_key': config.mask_key,
                'scale_factors': config.scale_factors},
            'run': {
                'erode_mask': 20,
                'dilate_seeds': 3,
                'n_jobs': config.n_cpus}})
    ]
    if config.marker_denoise_radius > 0:
        job_list.append((DenoiseByGrayscaleOpening, {
            'build': {
                'key_to_denoise': marker_ana_in_key,
                'radius': config.marker_denoise_radius},
            'run': {}}))
        marker_ana_in_key = marker_ana_in_key + '_denoised'

    job_list.append((InstanceFeatureExtraction, {
        'build': {
            'channel_keys': (*serum_ana_in_keys, marker_ana_in_key),
            'nuc_seg_key_to_ignore': config.nuc_key if not config.dont_ignore_nuclei else None,
            'cell_seg_key': config.seg_key},
        'run': {'gpu_id': config.gpu}}))

    # This is just for ExtractBackground below
    job_list.append((ImageLevelQC, {
        'build': {
            'cell_seg_key': config.seg_key,
            'serum_key': serum_seg_in_key,
            'marker_key': marker_ana_in_key,
            'outlier_predicate': outlier_predicate,
            'identifier': None}
    }))

    job_list.append((ExtractBackground, {
        'build': {
            'marker_key': marker_ana_in_key,  # is ignored
            'serum_key': serum_seg_in_key,    # is ignored
            'cell_seg_key': config.seg_key,
            'actual_channels_to_use': (*serum_ana_in_keys, marker_ana_in_key),  # is actually used
        }
    }))
    # # Also compute features with nuclei if they should be used later
    # job_list.append((InstanceFeatureExtraction, {
    #     'build': {
    #         'channel_keys': (*serum_ana_in_keys, marker_ana_in_key),
    #         'nuc_seg_key_to_ignore': None,
    #         'identifier': 'with_nuclei',
    #         'cell_seg_key': config.seg_key},
    #     'run': {'gpu_id': config.gpu}}))

    job_list.append((FindInfectedCells, {
        'build': {
            'marker_key': marker_ana_in_key,
            'cell_seg_key': config.seg_key,
            'bg_correction_key': 'plate/backgrounds',
            'scale_with_mad': config.infected_scale_with_mad,  # default: True
            'infected_threshold': config.infected_threshold  # default: 6.2
        }}))

    # for the background substraction, we can either use a fixed value per channel,
    # or compute it from the data. In the first case, we pass the value
    # as 'serum_bg_key' / 'marker_bg_key'. In the second case, we pass a key
    # to the table holding these values.
    background_parameters = parse_background_parameters(config, marker_ana_in_key, serum_ana_in_keys)

    table_identifiers = serum_ana_in_keys
    for serum_key, identifier in zip(serum_ana_in_keys, table_identifiers):
        job_list.append((CellLevelQC, {
            'build': {
                'cell_seg_key': config.seg_key,
                'serum_key': serum_key,
                'marker_key': marker_ana_in_key,
                'serum_bg_key': background_parameters[serum_key],
                'marker_bg_key': background_parameters[marker_ana_in_key],
                'identifier': identifier}
        }))
        job_list.append((ImageLevelQC, {
            'build': {
                'cell_seg_key': config.seg_key,
                'serum_key': serum_key,
                'marker_key': marker_ana_in_key,
                'serum_bg_key': background_parameters[serum_key],
                'marker_bg_key': background_parameters[marker_ana_in_key],
                'outlier_predicate': outlier_predicate,
                'identifier': identifier}
        }))
        job_list.append((WellLevelQC, {
            'build': {
                'cell_seg_key': config.seg_key,
                'serum_key': serum_key,
                'marker_key': marker_ana_in_key,
                'serum_bg_key': background_parameters[serum_key],
                'marker_bg_key': background_parameters[marker_ana_in_key],
                'identifier': identifier}
        }))
        job_list.append((CellLevelAnalysis, {
            'build': {
                'serum_key': serum_key,
                'marker_key': marker_ana_in_key,
                'cell_seg_key': config.seg_key,
                'serum_bg_key': background_parameters[serum_key],
                'marker_bg_key': background_parameters[marker_ana_in_key],
<<<<<<< HEAD
                'write_summary_images': True,
=======
                'write_summary_images': config.write_summary_images,
>>>>>>> 4f54f860
                'scale_factors': config.scale_factors,
                'identifier': identifier},
            'run': {'force_recompute': True}}))

    # get a dict with all relevant analysis parameters, so that we can write it as a table and log it
    analysis_parameter = get_analysis_parameter(config, background_parameters)
    logger.info(f"Analysis parameter: {analysis_parameter}")

    # find the identifier for the reference table (the IgG one if we have multiple tables)
    if len(table_identifiers) == 1:
        reference_table_name = table_identifiers[0]
    else:
        reference_table_name = [table_id for table_id in table_identifiers if 'IgG' in table_id]
        assert len(reference_table_name) == 1, f"{table_identifiers}"
        reference_table_name = reference_table_name[0]

    # TODO
    # - we need to filter out the mean-with-nuclei and sum-without-nuclei results (not implemented yet)
    job_list.append((MergeAnalysisTables, {
        'build': {'input_table_names': table_identifiers,
                  'reference_table_name': reference_table_name,
                  'analysis_parameters': analysis_parameter}
    }))

    # make sure that db job is executed when all result tables hdf5 are ready (outside of the loop)
    job_list.append((DbResultWriter, {
        'build': {
            "username": config.db_username,
            "password": config.db_password,
            "host": config.db_host,
            "port": config.db_port,
            "db_name": config.db_name
        }}))

    t0 = time.time()

    run_workflow(name,
                 config.folder,
                 job_list,
                 input_folder=config.input_folder,
                 force_recompute=config.force_recompute,
                 ignore_invalid_inputs=config.ignore_invalid_inputs,
                 ignore_failed_outputs=config.ignore_failed_outputs)

    # run all plots on the output files
    plot_folder = os.path.join(config.folder, 'plots')
    stat_names = ['serum_ratio_of_q0.5_of_means',
                  'serum_ratio_of_q0.5_of_sums',
                  'serum_robust_z_score_sums',
                  'serum_robust_z_score_means']
    for identifier in table_identifiers:
        table_path = CellLevelAnalysis.folder_to_table_path(config.folder, identifier)
        all_plots(table_path, plot_folder,
                  table_key=f'images/{identifier}',
                  identifier=identifier + '_per-image',
                  stat_names=stat_names,
                  channel_name=identifier,
                  wedge_width=0.3)
        all_plots(table_path, plot_folder,
                  table_key=f'wells/{identifier}',
                  identifier=identifier + '_per-well',
                  stat_names=stat_names,
                  channel_name=identifier,
                  wedge_width=0)

    t0 = time.time() - t0

    summary_writer = SlackSummaryWriter(config.slack_token)
    summary_writer(config.folder, config.folder, runtime=t0)

    if config.export_tables:
        export_tables_for_plate(config.folder)

    logger.info(f"Run {name} in {t0}s")
    return name, t0


def cell_analysis_parser(config_folder, default_config_name):
    """
    """

    doc = """Run cell based analysis workflow.
    Based on UNet boundary and foreground predictions,
    stardist nucleus prediction and watershed segmentation.
    """
    fhelp = """Folder to store the results. will default to
    /home/covid19/data/data-processed/<INPUT_FOLDER_NAME>, which will be
    overriden if this parameter is specified
    """
    mischelp = """Path to the folder batchlib/misc,
    that contains all necessary additional data to run the workflow"""

    default_config = os.path.join(config_folder, default_config_name)
    parser = configargparse.ArgumentParser(description=doc,
                                           default_config_files=[default_config],
                                           config_file_parser_class=configargparse.YAMLConfigFileParser)

    # mandatory
    parser.add('-c', '--config', is_config_file=True, help='config file path')
    parser.add('--input_folder', required=True, type=str, help='folder with input files as tifs')
    parser.add('--gpu', required=True, type=int, help='id of gpu for this job')
    parser.add('--n_cpus', required=True, type=int, help='number of cpus')
    parser.add('--folder', required=True, type=str, default="", help=fhelp)
    parser.add('--misc_folder', required=True, type=str, help=mischelp)

    # folder options
    # this parameter is not necessary here any more, but for now we need it to be
    # compatible with the pixel-wise workflow
    parser.add("--root", default='/home/covid19/antibodies-nuclei')
    parser.add("--output_root_name", default='data-processed')
    parser.add("--use_unique_output_folder", default=False)
    parser.add("--write_summary_images", default=True)

    # keys for intermediate data
    parser.add("--bd_key", default='boundaries', type=str)
    parser.add("--mask_key", default='mask', type=str)
    parser.add("--nuc_key", default='nucleus_segmentation', type=str)
    parser.add("--seg_key", default='cell_segmentation', type=str)

    #
    # analysis parameter:
    # these parameters change how the analysis results are computed!
    #

    # marker denoising and ignore nuclei
    parser.add("--marker_denoise_radius", default=0, type=int)
    parser.add("--dont_ignore_nuclei", action='store_true')

    # parameter for the infected cell detection
    parser.add("--infected_scale_with_mad", default=True)
    parser.add("--infected_threshold", type=float, default=6.2)

    # optional background subtraction values for the individual channels
    # if None, all backgrounds will be computed from the data and the plate background will be used
    parser.add("--background_dict", default=None)

    #
    # more options
    #

    # runtime options
    parser.add("--batch_size", default=4)
    parser.add("--force_recompute", default=None)
    parser.add("--ignore_invalid_inputs", default=None)
    parser.add("--ignore_failed_outputs", default=None)

    # MongoDB client config
    parser.add("--db_username", type=str, default='covid19')
    parser.add("--db_password", type=str, default='')
    parser.add("--db_host", type=str, default='localhost')
    parser.add("--db_port", type=int, default=27017)
    parser.add("--db_name", type=str, default='covid')

    # slack client
    parser.add("--slack_token", type=str, default=None)

    # default_scale_factors = None
    default_scale_factors = [1, 2, 4, 8, 16]
    parser.add("--scale_factors", default=default_scale_factors)

    # do we run on cluster?
    parser.add("--on_cluster", type=int, default=0)
    # do we export the tables for easier downstream analysis?
    parser.add("--export_tables", type=int, default=0)

    return parser<|MERGE_RESOLUTION|>--- conflicted
+++ resolved
@@ -275,14 +275,10 @@
                 'cell_seg_key': config.seg_key,
                 'serum_bg_key': background_parameters[serum_key],
                 'marker_bg_key': background_parameters[marker_ana_in_key],
-<<<<<<< HEAD
-                'write_summary_images': True,
-=======
                 'write_summary_images': config.write_summary_images,
->>>>>>> 4f54f860
                 'scale_factors': config.scale_factors,
                 'identifier': identifier},
-            'run': {'force_recompute': True}}))
+            'run': {'force_recompute': False}}))
 
     # get a dict with all relevant analysis parameters, so that we can write it as a table and log it
     analysis_parameter = get_analysis_parameter(config, background_parameters)
